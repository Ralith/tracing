[package]
name = "tracing-subscriber"
version = "0.0.1"
authors = ["Eliza Weisman <eliza@buoyant.io>"]
edition = "2018"

[dependencies]
<<<<<<< HEAD
tracing-core = "0.1"
hashbrown = "0.5"
crossbeam-utils = "0.6"
parking_lot = "0.8"
owning_ref = "0.4.0"
=======
tracing-core = { version = "0.1", path = "../tracing-core" }
>>>>>>> fe2c12b0

[dev-dependencies]
tracing-log = { path = "../tracing-log" }<|MERGE_RESOLUTION|>--- conflicted
+++ resolved
@@ -5,15 +5,11 @@
 edition = "2018"
 
 [dependencies]
-<<<<<<< HEAD
-tracing-core = "0.1"
+tracing-core = "0.1.2"
 hashbrown = "0.5"
 crossbeam-utils = "0.6"
 parking_lot = "0.8"
 owning_ref = "0.4.0"
-=======
-tracing-core = { version = "0.1", path = "../tracing-core" }
->>>>>>> fe2c12b0
 
 [dev-dependencies]
 tracing-log = { path = "../tracing-log" }